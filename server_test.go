// Copyright (c) 2013, Daniel Morsing
// For more information, see the LICENSE file

// high level tests.

package spdy_test

import (
	"bytes"
	"crypto/tls"
	"fmt"
	"github.com/DanielMorsing/spdy"
	"github.com/DanielMorsing/spdy/framing"
	"io/ioutil"
	"net"
	"net/http"
	"testing"
	"time"
)

func init() {
	var response = `
	<html>
	<head></head>
	<body>
	<form action="hej" method="post">
	First name: <input type="text" name="firstname"><br>
	Last name: <input type="text" name="lastname">

	<input type="submit" value="Submit"/>
	</form>
	</body>
	</html>
	`
	ds := http.DefaultServeMux
	ds.HandleFunc("/", func(rw http.ResponseWriter, rq *http.Request) {
		rw.WriteHeader(200)
		<-corkch
		rw.Write([]byte(response))
	})
	ds.HandleFunc("/hej", func(rw http.ResponseWriter, rq *http.Request) {
		rq.ParseForm()
		rw.WriteHeader(200)
		fmt.Fprintf(rw, "your name is %s %s\n", rq.Form["firstname"][0], rq.Form["lastname"][0])
	})
	srv := &spdy.Server{
		Addr:    "localhost:4444",
		Handler: ds,
	}
	go srv.ListenAndServe()
	// a complete hack, but it's needed so that the connection isn't refused.
	time.Sleep(200 * time.Millisecond)
}

var corkch = func() chan struct{} {
	c := make(chan struct{})
	close(c)
	return c
}()

func cork() {
	corkch = make(chan struct{})
}

func uncork() {
	corkch <- struct{}{}
	close(corkch)
}

var clientConfig = tls.Config{
	InsecureSkipVerify: true,
	NextProtos:         []string{"spdy/3"},
}

func newClientSession() (*framing.Framer, net.Conn) {
	n, err := net.Dial("tcp", "localhost:4444")
	if err != nil {
		panic(err)
	}
	framer, err := framing.NewFramer(n, n)
	if err != nil {
		panic(err)
	}
	return framer, n
}

func goldenHeader() http.Header {
	m := make(http.Header)
	m[":host"] = []string{"localhost:4444"}
	m[":path"] = []string{"/"}
	m[":scheme"] = []string{"https"}
	m[":version"] = []string{"HTTP/1.1"}
	m["User-Agent"] = []string{"Mozilla/5.0 (X11; Linux x86_64) AppleWebKit/537.36 (KHTML, like Gecko) Chrome/28.0.1500.95 Safari/537.36"}
	m["Accept"] = []string{"text/html,application/xhtml+xml,application/xml;q=0.9,*/*;q=0.8"}
	m[":method"] = []string{"GET"}
	m["Accept-Encoding"] = []string{"gzip,deflate,sdch"}
	m["Accept-Language"] = []string{"en-US,en;q=0.8,da;q=0.6"}
	return m
}

func makeRequest() *framing.SynStreamFrame {
	return &framing.SynStreamFrame{
		framing.ControlFrameHeader{
			Flags: framing.ControlFlagFin,
		},
		1,
		0,
		0,
		0,
		goldenHeader(),
	}
}

func goldenSettings() *framing.SettingsFrame {
	return &framing.SettingsFrame{
		FlagIdValues: []framing.SettingsFlagIdValue{
			framing.SettingsFlagIdValue{0, 4, 1000},
			framing.SettingsFlagIdValue{0, 7, 10485760},
		},
	}
}

<<<<<<< HEAD
func frameRead(t *testing.T, f *spdyf.Framer) spdyf.Frame {
=======
func frameRead(t *testing.T, f *framing.Framer) framing.Frame {
>>>>>>> fb369731
	for {
		frame, err := f.ReadFrame()
		if err != nil {
			t.Fatal(err)
		}
<<<<<<< HEAD
		if _, ok := frame.(*spdyf.WindowUpdateFrame); !ok {
=======
		if _, ok := frame.(*framing.WindowUpdateFrame); !ok {
>>>>>>> fb369731
			return frame
		}
	}

}

func frameWrite(t *testing.T, f *framing.Framer, frame framing.Frame) {
	err := f.WriteFrame(frame)
	if err != nil {
		t.Fatal(err)
	}
}

func TestPing(t *testing.T) {
	f, n := newClientSession()
	defer n.Close()

	p := framing.PingFrame{Id: 1}
	frameWrite(t, f, &p)

	retf := frameRead(t, f)
	if retp, ok := retf.(*framing.PingFrame); ok {
		if retp.Id != 1 {
			t.Error("ping id returned is not the one sent")
		}
	} else {
		t.Error("Received non ping frame")
	}
}

func TestSettings(t *testing.T) {
	f, n := newClientSession()
	defer n.Close()

	set := goldenSettings()
	frameWrite(t, f, set)
}

func TestBasicRequest(t *testing.T) {
	f, n := newClientSession()
	defer n.Close()

	set := goldenSettings()
	frameWrite(t, f, set)
	syn := makeRequest()
	frameWrite(t, f, syn)

	r := frameRead(t, f)
	rp, ok := r.(*framing.SynReplyFrame)
	if !ok {
		t.Fatal("did not get reply frame")
	}
	if rp.StreamId != 1 {
		t.Fatal("Wrong StreamId")
	}
	for {
		frame := frameRead(t, f)
		d, ok := frame.(*framing.InDataFrame)
		if !ok {
			t.Fatalf("non data frame received: %T", frame)
		}
		d.Close()
		// got fin
		if d.Flags != 0 {
			break
		}
	}
}

func TestReset(t *testing.T) {
	f, n := newClientSession()
	defer n.Close()

	set := goldenSettings()
	frameWrite(t, f, set)
	syn := makeRequest()
	cork()
	frameWrite(t, f, syn)
	r := frameRead(t, f)
	_, ok := r.(*framing.SynReplyFrame)
	if !ok {
		t.Fatal("did not get reply frame")
	}
	rst := framing.RstStreamFrame{
		StreamId: 1,
		Status:   framing.Cancel,
	}
	frameWrite(t, f, &rst)

	// there is a acknowledged race condition here.
	// where the server may send inflight dataframes
	// after a rst has been sent.
	//
	// make sure that reset has been received by sending a ping
	p := framing.PingFrame{Id: 1}
	frameWrite(t, f, &p)
	retf := frameRead(t, f)
	if _, ok := retf.(*framing.PingFrame); !ok {
		t.Error("Received non ping frame")
	}

	var ch = make(chan framing.Frame, 1)
	go func() {
		for {
			f, err := f.ReadFrame()
			if err != nil {
				return
			}
			ch <- f
		}
	}()
	uncork()

	timech := time.After(500 * time.Millisecond)
	select {
	case <-ch:
		t.Fatal("got frame after reset")
	case <-timech:
		return
	}
}

func TestWindowLimit(t *testing.T) {
	f, n := newClientSession()
	defer n.Close()

	set := goldenSettings()
	for i := range set.FlagIdValues {
		if set.FlagIdValues[i].Id == framing.SettingsInitialWindowSize {
			set.FlagIdValues[i].Value = 1
		}
	}
	frameWrite(t, f, set)

	syn := makeRequest()
	frameWrite(t, f, syn)

	frame := frameRead(t, f)
	_, ok := frame.(*framing.SynReplyFrame)
	if !ok {
		t.Fatal("did not get reply frame")
	}

	frame = frameRead(t, f)
	d, ok := frame.(*framing.InDataFrame)
	if !ok {
		t.Fatal("did not get data frame")
	}
	d.Close()
	if d.Length != 1 {
		t.Fatal("Data frame larger than window")
	}
	var ch = make(chan framing.Frame, 1)
	go func() {
		f := frameRead(t, f)
		ch <- f
	}()
	select {
	case <-ch:
		t.Error("got data even though it's supposed to be blocked on window")
	case <-time.After(200 * time.Millisecond):
		wnd := framing.WindowUpdateFrame{
			StreamId:        1,
			DeltaWindowSize: 1 << 20,
		}
		frameWrite(t, f, &wnd)
	}
	select {
	case <-ch:
	case <-time.After(500 * time.Millisecond):
		t.Error("didn't get data after window unblocked")
	}
}

func TestResetWhileWindowblocked(t *testing.T) {
	f, n := newClientSession()
	defer n.Close()

	set := goldenSettings()
	for i := range set.FlagIdValues {
		if set.FlagIdValues[i].Id == framing.SettingsInitialWindowSize {
			set.FlagIdValues[i].Value = 1
		}
	}
	frameWrite(t, f, set)

	syn := makeRequest()
	frameWrite(t, f, syn)

	frame := frameRead(t, f)
	_, ok := frame.(*framing.SynReplyFrame)
	if !ok {
		t.Fatal("did not get reply frame")
	}
	frame = frameRead(t, f)
	d, ok := frame.(*framing.InDataFrame)
	if !ok {
		t.Fatal("did not get data frame")
	}
	d.Close()
	if d.Length != 1 {
		t.Fatal("Data frame larger than window")
	}

	var ch = make(chan framing.Frame, 1)
	go func() {
		f, _ := f.ReadFrame()
		ch <- f
	}()
	select {
	case <-ch:
		t.Error("got data even though it's supposed to be blocked on window")
	case <-time.After(200 * time.Millisecond):
		rst := framing.RstStreamFrame{
			StreamId: 1,
			Status:   framing.Cancel,
		}
		frameWrite(t, f, &rst)
	}
}

func TestPostRequest(t *testing.T) {
	f, n := newClientSession()
	defer n.Close()

	set := goldenSettings()
	frameWrite(t, f, set)
	syn := makeRequest()
	syn.Headers[":path"] = []string{"/hej"}
	syn.Headers[":method"] = []string{"POST"}
	syn.Headers["Content-Type"] = []string{"application/x-www-form-urlencoded"}
	syn.CFHeader.Flags = 0
	frameWrite(t, f, syn)
	d := &framing.DataFrame{}
	d.StreamId = 1
	d.Flags = framing.DataFlagFin
	d.Data = []byte("firstname=daniel&lastname=morsing")
	frameWrite(t, f, d)

	r := frameRead(t, f)
	rp, ok := r.(*framing.SynReplyFrame)
	if !ok {
		t.Fatalf("did not get reply frame: %T", r)
	}
	if rp.StreamId != 1 {
		t.Fatal("Wrong StreamId")
	}

	frame := frameRead(t, f)
	id, ok := frame.(*framing.InDataFrame)
	if !ok {
		t.Fatal("non data frame received:", frame)
	}
	got, err := ioutil.ReadAll(id)
	id.Close()
	if err != nil {
		t.Error(err)
	}
	exp := []byte("your name is daniel morsing\n")
	if !bytes.Equal(got, exp) {
		t.Errorf("expected %s; got %s", exp, d.Data)
	}
}

func TestInvalidStreamId(t *testing.T) {
	f, n := newClientSession()
	defer n.Close()

	syn := makeRequest()
	syn.StreamId = 2

	frameWrite(t, f, syn)
	goaway := frameRead(t, f)
	g, ok := goaway.(*framing.GoAwayFrame)
	if !ok {
		// didn't get reset
		t.Errorf("did not get goaway frame. got %T instead", g)
		return
	}
	if g.Status != framing.GoAwayProtocolError {
		t.Error("Wrong error code")
	}
	_, err := f.ReadFrame()
	if err == nil {
		t.Error("Session not closed")
	}
}<|MERGE_RESOLUTION|>--- conflicted
+++ resolved
@@ -120,21 +120,13 @@
 	}
 }
 
-<<<<<<< HEAD
-func frameRead(t *testing.T, f *spdyf.Framer) spdyf.Frame {
-=======
 func frameRead(t *testing.T, f *framing.Framer) framing.Frame {
->>>>>>> fb369731
 	for {
 		frame, err := f.ReadFrame()
 		if err != nil {
 			t.Fatal(err)
 		}
-<<<<<<< HEAD
-		if _, ok := frame.(*spdyf.WindowUpdateFrame); !ok {
-=======
 		if _, ok := frame.(*framing.WindowUpdateFrame); !ok {
->>>>>>> fb369731
 			return frame
 		}
 	}
