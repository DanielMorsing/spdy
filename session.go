--- conflicted
+++ resolved
@@ -407,15 +407,11 @@
 	s.closeStream(str, true)
 }
 
-<<<<<<< HEAD
-func (s *session) handlePing(ping *spdy.PingFrame) {
+func (s *session) handlePing(ping *framing.PingFrame) {
 	if ping.Id%2 == 0 {
 		// server ping from client, spec says ignore.
 		return
 	}
-=======
-func (s *session) handlePing(ping *framing.PingFrame) {
->>>>>>> fb369731
 	select {
 	case s.pingch <- ping:
 	case <-s.closech:
