--- conflicted
+++ resolved
@@ -228,12 +228,8 @@
 
 // builds a dataframe for the byte slice and updates the window.
 // if the window is empty, set the blocked field and return 0
-<<<<<<< HEAD
 // this function is called from the session goroutine.
-func (str *stream) buildDataframe(data *spdy.DataFrame, b []byte) int {
-=======
 func (str *stream) buildDataframe(data *framing.DataFrame, b []byte) int {
->>>>>>> fb369731
 	data.StreamId = str.id
 	data.Flags = 0
 	str.mu.Lock()
